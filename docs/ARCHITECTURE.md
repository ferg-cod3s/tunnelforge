--- conflicted
+++ resolved
@@ -1,43 +1,12 @@
-<<<<<<< HEAD
-<!-- Generated: 2025-06-21 10:28:45 UTC -->
-# TunnelForge Architecture
-
-TunnelForge is a modern terminal multiplexer with native macOS and iOS applications, featuring a Node.js/Bun-powered server backend and real-time web interface. The architecture prioritizes performance, security, and seamless cross-platform experience through WebSocket-based communication and native UI integration.
-=======
 <!-- Generated: 2025-08-23 -->
 # TunnelForge Architecture (formerly VibeTunnel)
 
 TunnelForge is a modern cross-platform terminal multiplexer with a high-performance Go server backend, pure Bun web interface, and Tauri v2 desktop applications. The architecture prioritizes performance, security, and consistent cross-platform experience through WebSocket-based communication and modern web technologies.
->>>>>>> ca101a8f
 
 The system consists of three main components: a high-performance Go server handling terminal sessions and APIs, a pure Bun web interface for browser-based interaction, and cross-platform Tauri v2 desktop applications for native desktop experience. These components communicate through a well-defined REST API and WebSocket protocol for real-time terminal I/O streaming.
 
 ## Component Map
 
-<<<<<<< HEAD
-**macOS Application** - Native Swift app in mac/TunnelForge/
-- ServerManager (mac/TunnelForge/Core/Services/ServerManager.swift) - Central server lifecycle coordinator
-- BunServer (mac/TunnelForge/Core/Services/BunServer.swift) - Bun runtime integration  
-- BaseProcessServer (mac/TunnelForge/Core/Services/BaseProcessServer.swift) - Base class for server implementations
-- TTYForwardManager (mac/TunnelForge/Core/Services/TTYForwardManager.swift) - Terminal forwarding logic
-- SessionMonitor (mac/TunnelForge/Core/Services/SessionMonitor.swift) - Active session tracking
-
-**Node.js/Bun Server** - JavaScript backend in web/src/server/
-- app.ts - Express application setup and configuration
-- server.ts - HTTP server initialization and shutdown handling
-- pty/pty-manager.ts - Native PTY process management
-- pty/session-manager.ts - Terminal session lifecycle
-- services/terminal-manager.ts - High-level terminal operations
-- services/buffer-aggregator.ts - Terminal buffer optimization
-- routes/sessions.ts - REST API endpoints for session management
-
-**iOS Application** - Native iOS app in ios/TunnelForge/
-- BufferWebSocketClient (ios/TunnelForge/Services/BufferWebSocketClient.swift) - WebSocket client for terminal streaming
-- TerminalView (ios/TunnelForge/Views/Terminal/TerminalView.swift) - Terminal rendering UI
-- TerminalHostingView (ios/TunnelForge/Views/Terminal/TerminalHostingView.swift) - UIKit integration layer
-
-**Web Frontend** - TypeScript/React app in web/src/client/
-=======
 **Go Server Backend** - High-performance Go server in `development/go-server/`
 - cmd/server/main.go - Server entry point with graceful shutdown
 - internal/server/server.go - HTTP server with Gorilla Mux routing
@@ -61,7 +30,6 @@
 - Provides native desktop experience with web UI
 
 **Web Frontend** - TypeScript/LitElement app served by Bun
->>>>>>> ca101a8f
 - Terminal rendering using xterm.js
 - WebSocket client for real-time terminal I/O
 - Modern component-based UI with LitElement
@@ -69,14 +37,6 @@
 
 ## Key Files
 
-<<<<<<< HEAD
-**Server Protocol Definition**
-- mac/TunnelForge/Core/Protocols/TunnelForgeServer.swift - Defines server interface
-
-**Session Models**
-- mac/TunnelForge/Core/Models/TunnelSession.swift - Core session data structure
-- web/src/server/pty/types.ts - TypeScript session types
-=======
 **Go Server Core**
 - server/cmd/server/main.go - Entry point with graceful shutdown
 - server/internal/server/server.go - HTTP server setup
@@ -86,23 +46,16 @@
 - server/internal/session/manager.go - Thread-safe session management
 - server/internal/terminal/pty.go - PTY process management
 - server/pkg/types/session.go - Session data structures
->>>>>>> ca101a8f
 
 **Authentication & Security**
 - server/internal/auth/jwt.go - JWT authentication
 - server/internal/middleware/security.go - Security middleware
 - server/internal/middleware/auth.go - Authentication middleware
 
-<<<<<<< HEAD
-**Configuration**
-- mac/TunnelForge/Core/Models/AppConstants.swift - Application constants
-- web/src/server/app.ts (lines 20-31) - Server configuration interface
-=======
 **Bun Web Server**
 - web/src/server.ts - Bun server with API proxy
 - web/package.json - Bun dependencies
 - web/public/ - Static web assets
->>>>>>> ca101a8f
 
 ## Data Flow
 
@@ -114,38 +67,6 @@
 5. Response with session ID and WebSocket upgrade URL
 
 **Terminal I/O Stream**
-<<<<<<< HEAD
-1. User input → WebSocket message to /api/sessions/:id/ws
-2. BufferAggregator processes input (web/src/server/services/buffer-aggregator.ts)
-3. PTY process receives input via pty.write()
-4. PTY output → BufferAggregator.handleData()
-5. Binary buffer snapshot or text delta → WebSocket broadcast
-6. Client renders using xterm.js or native terminal view
-
-**Buffer Optimization Protocol**
-- Binary messages use magic byte 0xBF (ios/TunnelForge/Services/BufferWebSocketClient.swift:50)
-- Full buffer snapshots sent periodically for synchronization
-- Text deltas for incremental updates between snapshots
-- Automatic aggregation reduces message frequency
-
-**Server Lifecycle Management**
-1. ServerManager.start() (mac/TunnelForge/Core/Services/ServerManager.swift)
-2. Creates BunServer instance
-3. BaseProcessServer.start() spawns server process
-4. Health checks via HTTP /health endpoint
-5. Log streaming through Process.standardOutput pipe
-6. Graceful shutdown on stop() with SIGTERM
-
-**Remote Access Architecture**
-- NgrokService (mac/TunnelForge/Core/Services/NgrokService.swift) - Secure tunnel creation
-- HQClient (web/src/server/services/hq-client.ts) - Headquarters mode for multi-server
-- RemoteRegistry (web/src/server/services/remote-registry.ts) - Remote server discovery
-
-**Authentication Flow**
-- Basic Auth middleware (web/src/server/middleware/auth.ts)
-- Credentials stored in macOS Keychain via DashboardKeychain service
-- Optional password protection for network access
-=======
 1. User input → WebSocket message to /ws?sessionId={id}
 2. WebSocket handler processes input (server/internal/websocket/handler.go)
 3. PTY process receives input via pty.Write()
@@ -178,5 +99,4 @@
 - CSRF protection with double-submit cookies
 - Rate limiting: 100 requests/minute per IP
 - Security headers: HSTS, CSP, X-Frame-Options
-- Input validation and sanitization
->>>>>>> ca101a8f
+- Input validation and sanitization