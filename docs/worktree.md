<<<<<<< HEAD
# Git Worktree Management in TunnelForge
=======
# Git Worktree Management in TunnelForge (formerly VibeTunnel)
>>>>>>> 3b8fe85f

TunnelForge provides comprehensive Git worktree support, allowing you to work on multiple branches simultaneously without the overhead of cloning repositories multiple times. This guide covers everything you need to know about using worktrees effectively in TunnelForge.

## Table of Contents

- [What are Git Worktrees?](#what-are-git-worktrees)
- [TunnelForge's Worktree Features](#tunnelforges-worktree-features)
- [Creating Sessions with Worktrees](#creating-sessions-with-worktrees)
- [Branch Management](#branch-management)
- [Worktree Operations](#worktree-operations)
- [Follow Mode](#follow-mode)
- [Best Practices](#best-practices)
- [Common Workflows](#common-workflows)
- [Troubleshooting](#troubleshooting)

## What are Git Worktrees?

Git worktrees allow you to have multiple working trees attached to the same repository, each checked out to a different branch. This means you can:

- Work on multiple features simultaneously
- Keep a clean main branch while experimenting
- Quickly switch between tasks without stashing changes
- Run tests on one branch while developing on another

## TunnelForge's Worktree Features

TunnelForge enhances Git worktrees with:

1. **Visual Worktree Management**: See all worktrees at a glance in the session list
2. **Smart Branch Switching**: Automatically handle branch conflicts and uncommitted changes
3. **Follow Mode**: Keep multiple worktrees in sync when switching branches
4. **Integrated Session Creation**: Create new sessions directly in worktrees
5. **Worktree-aware Terminal Titles**: See which worktree you're working in

## Creating Sessions with Worktrees

### Using the New Session Dialog

When creating a new session in a Git repository, TunnelForge provides intelligent branch and worktree selection:

1. **Base Branch Selection**
   - When no worktree is selected: "Switch to Branch" - attempts to switch the main repository to the selected branch
   - When creating a worktree: "Base Branch for Worktree" - uses this as the source branch

2. **Worktree Selection**
   - Choose "No worktree (use main repository)" to work in the main checkout
   - Select an existing worktree to create a session there
   - Click "Create new worktree" to create a new worktree on-the-fly

### Smart Branch Switching

When you select a different branch without choosing a worktree:

```
Selected: feature/new-ui
Current: main
Action: Attempts to switch from main to feature/new-ui
```

If the switch fails (e.g., due to uncommitted changes):
- A warning is displayed
- The session is created on the current branch
- No work is lost

### Creating New Worktrees

To create a new worktree from the session dialog:

1. Select your base branch (e.g., `main` or `develop`)
2. Click "Create new worktree"
3. Enter the new branch name
4. Click "Create"

The worktree will be created at: `{repo-path}-{branch-name}`

Example: `/Users/you/project` → `/Users/you/project-feature-awesome`

## Branch Management

### Branch States in TunnelForge

TunnelForge shows rich Git information for each session:

- **Branch Name**: Current branch with worktree indicator
- **Ahead/Behind**: Commits ahead/behind the upstream branch
- **Changes**: Uncommitted changes indicator
- **Worktree Status**: Main worktree vs feature worktrees

### Switching Branches

There are several ways to switch branches:

1. **In Main Repository**: Use the branch selector in the new session dialog
2. **In Worktrees**: Each worktree maintains its own branch
3. **With Follow Mode**: Automatically sync the main repository when switching in a worktree

## Worktree Operations

### Listing Worktrees

View all worktrees for a repository:
- In the session list, worktrees are marked with a special indicator
- The autocomplete dropdown shows worktree paths with their branches
- Use the Git app launcher to see a dedicated worktree view

### Creating Worktrees via API

```bash
# Using TunnelForge's API
curl -X POST http://localhost:4020/api/worktrees \
  -H "Authorization: Bearer YOUR_TOKEN" \
  -H "Content-Type: application/json" \
  -d '{
    "repoPath": "/path/to/repo",
    "branch": "feature/new-feature",
    "path": "/path/to/repo-new-feature",
    "baseBranch": "main"
  }'
```

### Deleting Worktrees

Remove worktrees when no longer needed:

```bash
# Via API
curl -X DELETE "http://localhost:4020/api/worktrees/feature-branch?repoPath=/path/to/repo" \
  -H "Authorization: Bearer YOUR_TOKEN"

# With force option for worktrees with uncommitted changes
curl -X DELETE "http://localhost:4020/api/worktrees/feature-branch?repoPath=/path/to/repo&force=true" \
  -H "Authorization: Bearer YOUR_TOKEN"
```

## Follow Mode

Follow mode keeps your main repository synchronized with a specific worktree. This allows agents to work in worktrees while your IDE, Xcode, and servers stay open on the main repository - they'll automatically update when the worktree changes.

### How It Works

1. Enable follow mode from either the main repo or a worktree
2. Git hooks in both locations detect changes (commits, branch switches, checkouts)
3. Changes in the worktree sync to the main repository
4. Commits in the main repository sync to the worktree
5. Branch switches in the main repository auto-disable follow mode

Follow mode state is stored in the main repository's git config:
```bash
# Check which worktree is being followed
git config tunnelforge.followWorktree

# Returns the path to the followed worktree when active
```

### Using Follow Mode with tf (vt legacy alias)

From a worktree:
```bash
# Enable follow mode for this worktree
tf follow
# Output: Enabling follow mode for worktree: ~/project-feature
#         Main repository (~/project) will track this worktree
```

From main repository:
```bash
# Follow current branch's worktree (if it exists)
tf follow

# Follow a specific branch's worktree
tf follow feature/new-feature

# Follow a worktree by path
tf follow ~/project-feature

# Disable follow mode
tf unfollow
```

The `vt follow` command is smart:
- From worktree: Always follows the current worktree
- From main repo without args: Follows current branch's worktree if it exists
- From main repo with args: Can specify branch name or worktree path

### Checking Follow Mode Status

```bash
# Check current follow mode in git config
git config tunnelforge.followBranch

# If output shows a branch name, follow mode is enabled for that branch
# If no output, follow mode is disabled
```

### Use Cases

- **Agent Development**: Agents work in worktrees while your IDE/Xcode stays on main repo
- **Continuous Development**: Keep servers running without restarts when switching features
- **Testing**: Make changes in worktree, test immediately in main repo environment
- **Parallel Work**: Multiple agents in different worktrees, switch follow mode as needed
- **Zero Disruption**: Never close your IDE or restart servers when context switching

## Best Practices

### 1. Naming Conventions

Use descriptive branch names that work well as directory names:
- ✅ `feature/user-authentication`
- ✅ `bugfix/memory-leak`
- ❌ `fix/issue#123` (special characters)

### 2. Worktree Organization

Keep worktrees organized:
```
~/projects/
  myapp/              # Main repository
  myapp-feature-auth/ # Feature worktree
  myapp-bugfix-api/   # Bugfix worktree
  myapp-release-2.0/  # Release worktree
```

### 3. Cleanup

Regularly clean up unused worktrees:
- Remove merged feature branches
- Prune worktrees for deleted remote branches
- Use `git worktree prune` to clean up references

### 4. Performance

- Limit active worktrees to what you're actively working on
- Use follow mode judiciously (it triggers branch switches)
- Close sessions in unused worktrees to free resources

## Common Workflows

### Quick Start with Follow Mode

```bash
# Create a worktree for agent development
git worktree add ../myproject-feature feature/awesome

# From the worktree, enable follow mode
cd ../myproject-feature
vt follow  # Main repo will now track this worktree

# Or from the main repo
cd ../myproject
vt follow ../myproject-feature  # Same effect
```

### Feature Development

1. Create a worktree for your feature branch
   ```bash
   git worktree add ../project-feature feature/new-ui
   ```
2. Enable follow mode
   ```bash
   # From the worktree
   cd ../project-feature
   vt follow
   
   # Or from main repo
   cd ../project
   vt follow feature/new-ui
   ```
3. Agent develops in worktree while you stay in main repo
4. Your IDE and servers automatically see updates
5. Merge and remove worktree when done

### Agent-Assisted Development

```bash
# Create worktree for agent
git worktree add ../project-agent feature/ai-feature

# Enable follow mode from main repo
vt follow ../project-agent

# Agent works in worktree, your main repo stays in sync
# Switch branches in worktree? Main repo follows
# Commit in worktree? Main repo updates

# When done
vt unfollow
```

### Bug Fixes

1. Create worktree from production branch
   ```bash
   git worktree add ../project-hotfix hotfix/critical-bug
   ```
2. Switch to it with follow mode
   ```bash
   vt follow hotfix/critical-bug
   ```
3. Fix the bug and test
4. Cherry-pick to other branches if needed
5. Clean up worktree after merge

### Parallel Development

1. Keep main repo on stable branch with IDE/servers running
2. Create worktrees for different features
3. Use `vt follow ~/project-feature1` to track first feature
4. Switch to `vt follow ~/project-feature2` for second feature
5. Main repo instantly syncs without restarting anything

## Troubleshooting

### "Cannot switch branches due to uncommitted changes"

**Problem**: Trying to switch branches with uncommitted work
**Solution**: 
- Commit or stash your changes first
- Use a worktree to work on the other branch
- TunnelForge will show a warning and stay on current branch

### "Worktree path already exists"

**Problem**: Directory already exists when creating worktree
**Solution**:
- Choose a different name for your branch
- Manually remove the existing directory
- Use the `-force` option if appropriate

### "Branch already checked out in another worktree"

**Problem**: Git prevents checking out the same branch in multiple worktrees
**Solution**:
- Use the existing worktree for that branch
- Create a new branch from the desired branch
- Remove the other worktree if no longer needed

### Worktree Not Showing in List

**Problem**: Created worktree doesn't appear in TunnelForge
**Solution**:
- Ensure the worktree is within a discoverable path
- Check that Git recognizes it: `git worktree list`
- Refresh the repository discovery in TunnelForge

### Follow Mode Not Working

**Problem**: Main repository doesn't follow worktree changes
**Solution**:
- Ensure you enabled follow mode: `git config tunnelforge.followWorktree`
- Check hooks are installed in both repos: `ls -la .git/hooks/post-*`
- Verify worktree path is correct: `vt status`
- Check for uncommitted changes in main repo blocking sync
- If you switched branches in main repo, follow mode auto-disabled

## Advanced Topics

### Custom Worktree Locations

You can create worktrees in custom locations:

```bash
# Create in a specific directory
git worktree add /custom/path/feature-branch feature/branch

# TunnelForge will still discover and manage it
```

### Bare Repositories

For maximum flexibility, use a bare repository with worktrees:

```bash
# Clone as bare
git clone --bare https://github.com/user/repo.git repo.git

# Create worktrees from bare repo
git -C repo.git worktree add ../repo-main main
git -C repo.git worktree add ../repo-feature feature/branch
```

### Integration with CI/CD

Use worktrees for CI/CD workflows:
- Keep a clean worktree for builds
- Test multiple branches simultaneously
- Isolate deployment branches

## Command Reference

### tf Commands (vt remains as legacy alias)
- `tf follow` - Enable follow mode for current branch
- `tf follow <branch>` - Switch to branch and enable follow mode
- `tf unfollow` - Disable follow mode
- `tf git event` - Used internally by Git hooks

### Git Commands
- `git worktree add <path> <branch>` - Create a new worktree
- `git worktree list` - List all worktrees
- `git worktree remove <path>` - Remove a worktree

### API Reference

For detailed API documentation, see the main [API specification](./spec.md#worktree-endpoints).

Key endpoints:
- `GET /api/worktrees` - List worktrees with current follow mode status
- `POST /api/worktrees/follow` - Enable/disable follow mode for a branch
- `GET /api/git/follow` - Check follow mode status for a repository
- `POST /api/git/event` - Internal endpoint used by git hooks

## Conclusion

Git worktrees in TunnelForge provide a powerful way to manage multiple branches and development tasks. By understanding the branch switching behavior, follow mode, and best practices, you can significantly improve your development workflow.

For implementation details and architecture, see the [Worktree Implementation Spec](./worktree-spec.md).<|MERGE_RESOLUTION|>--- conflicted
+++ resolved
@@ -1,8 +1,4 @@
-<<<<<<< HEAD
-# Git Worktree Management in TunnelForge
-=======
 # Git Worktree Management in TunnelForge (formerly VibeTunnel)
->>>>>>> 3b8fe85f
 
 TunnelForge provides comprehensive Git worktree support, allowing you to work on multiple branches simultaneously without the overhead of cloning repositories multiple times. This guide covers everything you need to know about using worktrees effectively in TunnelForge.
 
