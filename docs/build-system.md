<!-- Generated: 2025-08-23 -->
# Modern Build System (TunnelForge, formerly VibeTunnel)

<<<<<<< HEAD
TunnelForge uses platform-specific build systems for each component: Xcode for macOS and iOS applications, pnpm for the web frontend, and Bun for creating standalone executables. The build system supports both development and release builds with comprehensive automation scripts for code signing, notarization, and distribution.
=======
TunnelForge uses modern build systems for each component: Go for the high-performance server backend, Bun for the web interface, and Tauri v2 for cross-platform desktop applications. The build system supports both development and release builds with automated packaging for multiple platforms.
>>>>>>> ca101a8f

The architecture consists of independent components that can be built separately: a Go server backend providing terminal APIs, a pure Bun web interface for browser access, and Tauri v2 desktop applications for native system integration. Release builds create installers for macOS, Windows, and Linux.

## Modern Build Workflows

### Go Server Backend Build (development/go-server)

**Development Mode** - Run with hot reload:
```bash
cd development/go-server
go mod tidy
go run cmd/server/main.go
# Or with air for hot reload:
air
```

**Production Build** - Optimized binary:
```bash
cd development/go-server
go build -ldflags="-s -w" -o tunnelforge-server cmd/server/main.go
```

<<<<<<< HEAD
**Key Script**: `mac/scripts/build.sh` (lines 39-222)
- Builds Bun executable from web frontend
- Compiles macOS app using xcodebuild
- Handles code signing if requested
- Verifies version consistency with `mac/TunnelForge/version.xcconfig`
=======
**Cross-Platform Builds**:
```bash
# macOS (Intel)
GOOS=darwin GOARCH=amd64 go build -o tunnelforge-server-darwin-amd64 cmd/server/main.go

# macOS (Apple Silicon)  
GOOS=darwin GOARCH=arm64 go build -o tunnelforge-server-darwin-arm64 cmd/server/main.go
>>>>>>> ca101a8f

# Windows
GOOS=windows GOARCH=amd64 go build -o tunnelforge-server-windows-amd64.exe cmd/server/main.go

# Linux
GOOS=linux GOARCH=amd64 go build -o tunnelforge-server-linux-amd64 cmd/server/main.go
```

### Bun Web Interface Build (development/bun-web)

**Development Mode** - Hot reload web server:
```bash
cd development/bun-web
bun install
bun run dev
```

**Production Build** - Optimized static assets:
```bash
cd development/bun-web
bun run build
bun run start
```

### Tauri v2 Desktop Applications

**Development Build** - Hot reload desktop app:
```bash
# Prerequisites: Install Rust and Tauri CLI
cargo install tauri-cli

# Development mode
cargo tauri dev
```

**Release Build** - Platform-specific installers:
```bash
# Build for current platform
cargo tauri build

# Cross-platform builds
cargo tauri build --target x86_64-pc-windows-msvc    # Windows
cargo tauri build --target x86_64-apple-darwin       # macOS Intel
cargo tauri build --target aarch64-apple-darwin      # macOS Apple Silicon  
cargo tauri build --target x86_64-unknown-linux-gnu  # Linux
```

### Legacy iOS Application Build

**Generate Xcode Project** - From project.yml:
```bash
cd ios
xcodegen generate
```

**Build via Xcode** - Open `ios/TunnelForge.xcodeproj` and build

**Key File**: `ios/project.yml` - XcodeGen configuration (lines 1-92)

### Modern Release Workflow

**Complete Release Workflow**:

1. **Go Server Release**:
```bash
cd server
# Run tests
go test ./...
# Build for all platforms  
make build-all
```

2. **Bun Web Interface Release**:
```bash
cd web
# Build production assets
bun run build
# Test production build
bun run start
```

3. **Tauri Desktop Apps Release**:
```bash
# Build installers for all platforms
cargo tauri build --target x86_64-pc-windows-msvc
cargo tauri build --target x86_64-apple-darwin  
cargo tauri build --target aarch64-apple-darwin
cargo tauri build --target x86_64-unknown-linux-gnu
```

**Automated CI/CD**:
- GitHub Actions can build all components
- Cross-platform builds via GitHub's hosted runners
- Automated testing for Go server and web interface

## Platform Setup

### Tauri v2 Desktop Requirements

**System Requirements**:
- Rust 1.70+ with cargo
- Bun runtime (for web frontend assets and server)
- Platform-specific build tools

**macOS Requirements**:
- Xcode command line tools: `xcode-select --install`
- macOS 10.15+ for development, 11.0+ for Apple Silicon
- Valid Developer ID certificate for distribution

**Windows Requirements**:
- Microsoft Visual Studio C++ Build Tools
- Windows 10+ (version 1903+)
- Code signing certificate for distribution

**Linux Requirements**:
- GCC or Clang compiler
- GTK 3.0+ development libraries: `sudo apt install libgtk-3-dev`
- WebKit2GTK development libraries: `sudo apt install libwebkit2gtk-4.0-dev`
- App packaging tools: `sudo apt install libappindicator3-dev`

### Legacy macOS Requirements

**Development Tools**:
- Xcode 16.0+ with command line tools
- Bun runtime (replaces Node.js entirely)
- xcbeautify (optional, for cleaner output)

**Release Requirements**:
- Valid Apple Developer certificate
- App Store Connect API keys for notarization
- Sparkle EdDSA keys in `mac/private/`

**Configuration Files**:
- `apple/Local.xcconfig` - Local development settings
- `mac/TunnelForge/version.xcconfig` - Version numbers
- `mac/Shared.xcconfig` - Shared build settings

### Web Frontend Requirements

**Tools**:
- Bun runtime (replaces Node.js entirely)
- Bun package manager (replaces npm)

**Native Modules**:
- `@homebridge/node-pty-prebuilt-multiarch` - Terminal emulation
- Platform-specific binaries in `web/native/`:
  - `pty.node` - Native PTY module
  - `spawn-helper` - Process spawning helper
  - `tunnelforge` - Bun executable

### iOS Requirements

**Tools**:
- Xcode 16.0+
- XcodeGen (install via Homebrew)
- iOS 18.0+ deployment target

**Dependencies**:
- SwiftTerm package via SPM

## Reference

### Build Targets

**macOS Xcode Workspace** (`mac/TunnelForge.xcworkspace`):
- TunnelForge scheme - Main application
- Debug configuration - Development builds
- Release configuration - Distribution builds

**Web Build Scripts** (`web/package.json`):
- `dev` - Development server with watchers
- `build` - Production TypeScript compilation
- `bundle` - Client-side asset bundling
- `typecheck` - TypeScript validation
- `lint` - ESLint code quality checks

### Build Scripts

**Core Build Scripts** (`mac/scripts/`):
- `build.sh` - Main build orchestrator
- `build-bun-executable.sh` - Bun compilation (lines 31-92)
- `copy-bun-executable.sh` - Bundle integration
- `codesign-app.sh` - Code signing
- `notarize-app.sh` - Apple notarization
- `create-dmg.sh` - DMG packaging
- `generate-appcast.sh` - Sparkle updates

**Helper Scripts**:
- `preflight-check.sh` - Pre-build validation
- `version.sh` - Version management
- `clean.sh` - Build cleanup
- `verify-app.sh` - Post-build verification

### Troubleshooting

**Common Issues**:

1. **Bun build fails** - Check `web/build-native.js` patches (lines 11-79)
2. **Code signing errors** - Verify `apple/Local.xcconfig` settings
3. **Notarization fails** - Check API keys in environment
4. **Version mismatch** - Update `mac/TunnelForge/version.xcconfig`

**Build Artifacts**:
- macOS app: `mac/build/Build/Products/Release/TunnelForge.app`
- Web bundles: `web/public/bundle/`
- Native executables: `web/native/`
- iOS app: `ios/build/`

**Clean Build**:
```bash
cd mac && ./scripts/clean.sh
cd ../development/bun-web && bun run clean
```<|MERGE_RESOLUTION|>--- conflicted
+++ resolved
@@ -1,11 +1,7 @@
 <!-- Generated: 2025-08-23 -->
 # Modern Build System (TunnelForge, formerly VibeTunnel)
 
-<<<<<<< HEAD
-TunnelForge uses platform-specific build systems for each component: Xcode for macOS and iOS applications, pnpm for the web frontend, and Bun for creating standalone executables. The build system supports both development and release builds with comprehensive automation scripts for code signing, notarization, and distribution.
-=======
 TunnelForge uses modern build systems for each component: Go for the high-performance server backend, Bun for the web interface, and Tauri v2 for cross-platform desktop applications. The build system supports both development and release builds with automated packaging for multiple platforms.
->>>>>>> ca101a8f
 
 The architecture consists of independent components that can be built separately: a Go server backend providing terminal APIs, a pure Bun web interface for browser access, and Tauri v2 desktop applications for native system integration. Release builds create installers for macOS, Windows, and Linux.
 
@@ -28,13 +24,6 @@
 go build -ldflags="-s -w" -o tunnelforge-server cmd/server/main.go
 ```
 
-<<<<<<< HEAD
-**Key Script**: `mac/scripts/build.sh` (lines 39-222)
-- Builds Bun executable from web frontend
-- Compiles macOS app using xcodebuild
-- Handles code signing if requested
-- Verifies version consistency with `mac/TunnelForge/version.xcconfig`
-=======
 **Cross-Platform Builds**:
 ```bash
 # macOS (Intel)
@@ -42,7 +31,6 @@
 
 # macOS (Apple Silicon)  
 GOOS=darwin GOARCH=arm64 go build -o tunnelforge-server-darwin-arm64 cmd/server/main.go
->>>>>>> ca101a8f
 
 # Windows
 GOOS=windows GOARCH=amd64 go build -o tunnelforge-server-windows-amd64.exe cmd/server/main.go
