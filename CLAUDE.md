--- conflicted
+++ resolved
@@ -18,26 +18,11 @@
 
 ## Project Overview
 
-<<<<<<< HEAD
-TunnelForge (formerly TunnelForge) is a macOS application that allows users to access their terminal sessions through any web browser. It consists of:
-- Native macOS app (Swift/SwiftUI) in `mac/`
-- iOS companion app in `ios/`
-- Web frontend (TypeScript/LitElement) and Go server with Bun frontend for terminal session management in `development/`
-
-## Task Management and Planning
-
-**IMPORTANT**: Always check and maintain the `TODO.md` file in the project root for task tracking and project planning. This file serves as the centralized task list and should be updated regularly:
-- Check `TODO.md` before starting any major work to understand current priorities
-- Update task status and add new tasks as work progresses
-- Reference TODO.md items in commits and pull requests
-- Use TODO.md alongside the TodoWrite tool for comprehensive task tracking
-=======
 VibeTunnel is a modern cross-platform terminal multiplexer that allows users to access terminal sessions through web browsers and native desktop applications. It consists of:
 - **Go Server Backend** (development/go-server/) - High-performance terminal session management
 - **Bun Web Interface** (development/bun-web/) - Pure Bun server for web assets and API proxy  
 - **Tauri v2 Desktop Apps** - Cross-platform desktop applications for macOS, Windows, and Linux
 - **Legacy iOS app** (ios/) - Mobile companion app (to be updated)
->>>>>>> 3b8fe85f
 
 ## Critical Development Rules
 
@@ -80,13 +65,8 @@
      - Every web change requires: clean → build → run (rebuilds embedded server)
      - Simply restarting serves STALE, CACHED version
    - **Development Mode** (recommended for web development):
-<<<<<<< HEAD
-     - Enable "Use Development Server" in TunnelForge Settings → Debug
-     - Mac app runs `pnpm run dev` instead of embedded server
-=======
      - Enable "Use Development Server" in VibeTunnel Settings → Debug
      - Mac app runs `bun run dev` instead of embedded server
->>>>>>> 3b8fe85f
      - Provides hot reload - web changes automatically rebuild without Mac app rebuild
      - Restart TunnelForge server (not full rebuild) to pick up web changes
 6. **Never kill all sessions**
@@ -228,24 +208,6 @@
 ./scripts/create-dmg.sh             # Create installer
 ```
 
-<<<<<<< HEAD
-## Architecture Overview
-
-### Terminal Sharing Protocol
-1. **Session Creation**: `POST /api/sessions` spawns new terminal
-2. **Input**: `POST /api/sessions/:id/input` sends keyboard/mouse input
-3. **Output**:
-   - SSE stream at `/api/sessions/:id/stream` (text)
-   - WebSocket at `/buffers` (binary, efficient rendering)
-4. **Resize**: `POST /api/sessions/:id/resize` (missing in some implementations)
-
-### Key Entry Points
-- **Mac App**: `mac/TunnelForge/TunnelForgeApp.swift`
-- **Web Frontend**: `web/src/client/app.ts`
-- **Server**: `web/src/server/server.ts`
-- **Process spawning and forwarding tool**: `web/src/server/fwd.ts`
-- **Server Management**: `mac/TunnelForge/Core/Services/ServerManager.swift`
-=======
 ## Modern Architecture Overview
 
 ### High-Performance Go Server Backend
@@ -278,7 +240,6 @@
 - **Bun Web Server**: `development/bun-web/src/server.ts`
 - **Session Management**: `development/go-server/internal/session/manager.go`
 - **WebSocket Handler**: `development/go-server/internal/websocket/handler.go`
->>>>>>> 3b8fe85f
 
 ## Testing
 
